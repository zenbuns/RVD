--- conflicted
+++ resolved
@@ -1,66 +1,6 @@
 use iced::{Application, Command, Element, Settings, Size, Theme};
 use std::sync::Arc;
 use anyhow::{Result, Context};
-<<<<<<< HEAD
-use rusqlite::{Row as SqliteRow, Result as SqliteResult};
-use chrono::NaiveDate;
-use iced::{
-	widget::{
-		button, column, container, row, text_input, pick_list, Column, Row, Text, Rule,
-		Scrollable, Space, Checkbox, scrollable,
-	},
-	Alignment, Application, Command, Element, Length, Settings, Size, Theme,
-	theme, Rectangle,
-};
-use log::{error, info, warn};
-use tokio::task;
-
-use crate::db::connection::SqlitePool;
-use crate::models::vulnerability::Vulnerability;
-
-// Separate constants for display and loading
-const DISPLAY_PAGE_SIZE: usize = 15;      // Number of items shown per page
-const LOAD_PAGE_SIZE: usize = 324607;      // Number of items loaded from DB at once
-const SCROLL_THRESHOLD: f32 = 0.8;        // When to trigger next page load
-
-#[derive(Debug, Clone, Eq, PartialEq)]
-pub enum SortField {
-	CVE,
-	Severity,
-	Date,
-	None,
-}
-
-impl std::fmt::Display for SortField {
-	fn fmt(&self, f: &mut std::fmt::Formatter<'_>) -> std::fmt::Result {
-		match self {
-			SortField::CVE => write!(f, "CVE ID"),
-			SortField::Severity => write!(f, "Severity"),
-			SortField::Date => write!(f, "Date"),
-			SortField::None => write!(f, "No Sort"),
-		}
-	}
-}
-
-#[derive(Debug, Clone, Eq, PartialEq)]
-pub enum FilterSeverity {
-	All,
-	High,
-	Medium,
-	Low,
-}
-
-impl std::fmt::Display for FilterSeverity {
-	fn fmt(&self, f: &mut std::fmt::Formatter<'_>) -> std::fmt::Result {
-		match self {
-			FilterSeverity::All => write!(f, "All Severities"),
-			FilterSeverity::High => write!(f, "High"),
-			FilterSeverity::Medium => write!(f, "Medium"),
-			FilterSeverity::Low => write!(f, "Low"),
-		}
-	}
-}
-=======
 use log::error;
 
 use crate::db::connection::SqlitePool;
@@ -70,205 +10,9 @@
 use super::robot_view::RobotViewRenderer;
 use super::database::{load_vulnerabilities, load_robots};
 use super::constants::{LOAD_PAGE_SIZE, DISPLAY_PAGE_SIZE, SCROLL_THRESHOLD};
->>>>>>> 9467bed6
+
 
 pub struct VulnerabilityApp {
-<<<<<<< HEAD
-	pool: Arc<SqlitePool>,
-	vulnerabilities: Vec<Vulnerability>,          // All loaded vulnerabilities
-	displayed_vulnerabilities: Vec<Vulnerability>, // Currently displayed vulnerabilities
-	error_message: Option<String>,
-	search_query: String,
-	current_page: usize,
-	total_pages: usize,
-	loading: bool,
-	sort_field: SortField,
-	sort_ascending: bool,
-	filter_severity: FilterSeverity,
-	show_statistics: bool,
-	selected_vulnerability: Option<usize>,
-	scroll_offset: f32,
-	last_loaded_page: usize,
-
-}
-
-#[derive(Debug, Clone)]
-pub enum Message {
-	VulnerabilitiesLoaded(Result<(Vec<Vulnerability>, usize), String>),
-	SearchQueryChanged(String),
-	PageChanged(usize),
-	RefreshData,
-	SearchSubmitted,
-	SortFieldSelected(SortField),
-	ToggleSortOrder,
-	FilterSeverityChanged(FilterSeverity),
-	ToggleStatistics(bool),
-	VulnerabilitySelected(usize),
-	ClearSelection,
-	ScrollChanged(f32),
-}
-
-fn format_severity(severity: &str) -> iced::Color {
-	match severity.to_lowercase().as_str() {
-		"high" => iced::Color::from_rgb(0.8, 0.0, 0.0),
-		"medium" => iced::Color::from_rgb(0.8, 0.4, 0.0),
-		"low" => iced::Color::from_rgb(0.0, 0.6, 0.0),
-		_ => iced::Color::from_rgb(0.5, 0.5, 0.5),
-	}
-}
-
-fn format_date(date: Option<NaiveDate>) -> String {
-	date.map_or_else(
-		|| "Unknown".to_string(),
-		|d| d.format("%Y-%m-%d").to_string()
-	)
-}
-
-async fn load_vulnerabilities(
-	pool: Arc<SqlitePool>,
-	search_query: String,
-	page: usize,
-	page_size: usize,
-	sort_field: SortField,
-	sort_ascending: bool,
-	filter_severity: FilterSeverity,
-) -> Result<(Vec<Vulnerability>, usize), String> {
-	task::spawn_blocking(move || {
-		let conn = pool.get().map_err(|e| {
-			error!("Database connection error: {}", e);
-			format!("Failed to connect to database: {}", e)
-		})?;
-
-		let mut where_clauses = Vec::new();
-		let mut params: Vec<String> = Vec::new();
-
-		if !search_query.is_empty() {
-			where_clauses.push("(cve_id LIKE ? OR description LIKE ?)");
-			let pattern = format!("%{}%", search_query);
-			params.push(pattern.clone());
-			params.push(pattern);
-		}
-
-		match filter_severity {
-			FilterSeverity::All => {}
-			FilterSeverity::High => {
-				where_clauses.push("LOWER(severity) = 'high'");
-			}
-			FilterSeverity::Medium => {
-				where_clauses.push("LOWER(severity) = 'medium'");
-			}
-			FilterSeverity::Low => {
-				where_clauses.push("LOWER(severity) = 'low'");
-			}
-		}
-
-		let mut count_query = String::from("SELECT COUNT(*) FROM vulnerabilities");
-		if !where_clauses.is_empty() {
-			count_query.push_str(" WHERE ");
-			count_query.push_str(&where_clauses.join(" AND "));
-		}
-
-		let param_values: Vec<&dyn rusqlite::ToSql> = params
-			.iter()
-			.map(|s| s as &dyn rusqlite::ToSql)
-			.collect();
-
-		let total_count: i64 = conn
-			.query_row(&count_query, param_values.as_slice(), |row| row.get(0))
-			.map_err(|e| {
-				error!("Count query error: {}", e);
-				format!("Failed to get total count: {}", e)
-			})?;
-
-		let mut query = String::from(
-			"SELECT vulnerability_id, cve_id, description, severity, impact, mitigation, published_date
-			 FROM vulnerabilities"
-		);
-
-		if !where_clauses.is_empty() {
-			query.push_str(" WHERE ");
-			query.push_str(&where_clauses.join(" AND "));
-		}
-
-		query.push_str(" ORDER BY ");
-		query.push_str(match sort_field {
-			SortField::CVE => "cve_id",
-			SortField::Severity => "CASE severity
-								  WHEN 'HIGH' THEN 1
-								  WHEN 'MEDIUM' THEN 2
-								  WHEN 'LOW' THEN 3
-								  ELSE 4 END",
-			SortField::Date => "COALESCE(published_date, '9999-12-31')",
-			SortField::None => "vulnerability_id"
-		});
-		query.push_str(if sort_ascending { " ASC" } else { " DESC" });
-
-		query.push_str(" LIMIT ? OFFSET ?");
-
-		params.push(page_size.to_string());
-		params.push((page * page_size).to_string());
-
-		let param_values: Vec<&dyn rusqlite::ToSql> = params
-			.iter()
-			.map(|s| s as &dyn rusqlite::ToSql)
-			.collect();
-
-		info!("Executing query: {}", query);
-		debug!("Parameters count: {}", param_values.len());
-
-		let mut stmt = conn.prepare(&query).map_err(|e| {
-			error!("Query preparation error: {}", e);
-			format!("Failed to prepare query: {}", e)
-		})?;
-
-		let rows = stmt.query_map(param_values.as_slice(), |row| {
-			Ok(Vulnerability {
-				vulnerability_id: row.get(0)?,
-				cve_id: row.get(1)?,
-				description: row.get(2)?,
-				severity: row.get(3)?,
-				impact: row.get(4)?,
-				mitigation: row.get(5)?,
-				published_date: row.get::<_, Option<String>>(6)?
-					.and_then(|d| NaiveDate::parse_from_str(&d, "%Y-%m-%d").ok()),
-			})
-		}).map_err(|e| {
-			error!("Query execution error: {}", e);
-			format!("Failed to execute query: {}", e)
-		})?;
-
-		let results = rows.collect::<rusqlite::Result<Vec<_>>>().map_err(|e| {
-			error!("Row collection error: {}", e);
-			format!("Failed to collect results: {}", e)
-		})?;
-
-		let total_pages = (total_count as usize + DISPLAY_PAGE_SIZE - 1) / DISPLAY_PAGE_SIZE;
-		info!("Total records: {}, Total pages: {}", total_count, total_pages);
-
-		Ok((results, total_pages))
-	})
-		.await
-		.map_err(|e| format!("Task execution failed: {}", e))?
-}
-impl VulnerabilityApp {
-	fn update_displayed_vulnerabilities(&mut self) {
-		let start = self.current_page * DISPLAY_PAGE_SIZE;
-		let end = (start + DISPLAY_PAGE_SIZE).min(self.vulnerabilities.len());
-		self.displayed_vulnerabilities = self.vulnerabilities[start..end].to_vec();
-	}
-
-	fn handle_scroll(&mut self, offset: f32) -> Command<Message> {
-		self.scroll_offset = offset;
-
-		if offset > SCROLL_THRESHOLD && self.current_page + 1 < self.total_pages {
-			self.current_page += 1;
-			self.update_displayed_vulnerabilities();
-
-			if self.current_page >= self.last_loaded_page * (LOAD_PAGE_SIZE / DISPLAY_PAGE_SIZE) {
-				self.loading = true;
-				let pool = self.pool.clone();
-				let query = self.search_query.clone();
-=======
 	state: AppState,
 }
 
@@ -347,6 +91,21 @@
 				Command::none()
 			}
 
+			Message::RobotFormSoftwareVersionInput(value) => {
+				self.state.software_version_input = value;
+				Command::none()
+			}
+
+			Message::RobotFormSoftwareVersionSubmit => {
+				if !self.state.software_version_input.trim().is_empty() {
+					self.state.robot_form.software_versions.push(
+						self.state.software_version_input.clone()
+					);
+					self.state.software_version_input.clear();
+				}
+				Command::none()
+			}
+
 			Message::PageChanged(page) => {
 				if page < self.state.total_pages {
 					self.state.current_page = page;
@@ -386,499 +145,10 @@
 				self.state.displayed_vulnerabilities.clear();
 				let pool = self.state.pool.clone();
 				let query = self.state.search_query.clone();
->>>>>>> 9467bed6
 				Command::perform(
 					load_vulnerabilities(
 						pool,
 						query,
-<<<<<<< HEAD
-						self.last_loaded_page + 1,
-						LOAD_PAGE_SIZE,
-						self.sort_field.clone(),
-						self.sort_ascending,
-						self.filter_severity.clone(),
-					),
-					Message::VulnerabilitiesLoaded,
-				)
-			} else {
-				Command::none()
-			}
-		} else {
-			Command::none()
-		}
-	}
-
-
-	fn search_bar(&self) -> Element<Message> {
-		row![
-			text_input("Search vulnerabilities...", &self.search_query)
-				.on_input(Message::SearchQueryChanged)
-				.on_submit(Message::SearchSubmitted)
-				.padding(10)
-				.width(Length::Fill),
-			button(Text::new("Search").size(16))
-				.on_press(Message::SearchSubmitted)
-				.padding(10),
-			button(Text::new("Refresh").size(16))
-				.on_press(Message::RefreshData)
-				.padding(10),
-		]
-			.spacing(10)
-			.align_items(Alignment::Center)
-			.into()
-	}
-
-	fn get_statistics(&self) -> Element<Message> {
-		let total = self.vulnerabilities.len();
-		let high = self.vulnerabilities.iter()
-			.filter(|v| v.severity.to_lowercase() == "high").count();
-		let medium = self.vulnerabilities.iter()
-			.filter(|v| v.severity.to_lowercase() == "medium").count();
-		let low = self.vulnerabilities.iter()
-			.filter(|v| v.severity.to_lowercase() == "low").count();
-
-		container(
-			column![
-				Text::new("Vulnerability Statistics").size(24),
-				Rule::horizontal(10),
-				Text::new(format!("Total Vulnerabilities: {}", total)).size(16),
-				row![
-					column![
-						Text::new("High Severity").style(theme::Text::Color(format_severity("high"))),
-						Text::new(format!("{} ({}%)", high, (high * 100) / total.max(1))),
-					].spacing(5).width(Length::Fill),
-					column![
-						Text::new("Medium Severity").style(theme::Text::Color(format_severity("medium"))),
-						Text::new(format!("{} ({}%)", medium, (medium * 100) / total.max(1))),
-					].spacing(5).width(Length::Fill),
-					column![
-						Text::new("Low Severity").style(theme::Text::Color(format_severity("low"))),
-						Text::new(format!("{} ({}%)", low, (low * 100) / total.max(1))),
-					].spacing(5).width(Length::Fill),
-				].spacing(20),
-			]
-				.spacing(10)
-		)
-			.padding(20)
-			.style(theme::Container::Box)
-			.into()
-	}
-
-	fn vulnerability_list(&self) -> Element<Message> {
-		let content = if self.loading && self.displayed_vulnerabilities.is_empty() {
-			column![Text::new("Loading...").size(20)]
-		} else if self.displayed_vulnerabilities.is_empty() {
-			column![Text::new("No vulnerabilities found").size(20)]
-		} else {
-			let mut list = Column::new().spacing(10);
-			for (idx, vuln) in self.displayed_vulnerabilities.iter().enumerate() {
-				list = list.push(self.vulnerability_card(vuln, idx));
-			}
-			list
-		};
-
-		scrollable(
-			container(content)
-				.width(Length::Fill)
-				.padding(20)
-		)
-			.on_scroll(|viewport| {
-				// Convert the RelativeOffset to f32
-				let y_offset = viewport.relative_offset().y;
-				Message::ScrollChanged(y_offset)
-			})
-			.height(Length::Fill)
-			.into()
-	}
-
-	fn vulnerability_card<'a>(&self, vuln: &'a Vulnerability, idx: usize) -> Element<'a, Message> {
-		let header = row![
-			Text::new(&vuln.cve_id).size(18).width(Length::FillPortion(2)),
-			Text::new(&vuln.severity)
-				.size(16)
-				.style(theme::Text::Color(format_severity(&vuln.severity)))
-				.width(Length::FillPortion(1)),
-			Text::new(format_date(vuln.published_date))
-				.size(14)
-				.width(Length::FillPortion(1)),
-		]
-			.spacing(10)
-			.align_items(Alignment::Center);
-
-		let content = column![
-			header,
-			Text::new(vuln.description.as_deref().unwrap_or("No description available"))
-				.size(14)
-				.width(Length::Fill),
-		]
-			.spacing(5);
-
-		let is_selected = self.selected_vulnerability == Some(idx);
-
-		button(
-			container(content)
-				.padding(10)
-				.width(Length::Fill)
-		)
-			.style(if is_selected {
-				theme::Button::Primary
-			} else {
-				theme::Button::Secondary
-			})
-			.on_press(Message::VulnerabilitySelected(idx))
-			.width(Length::Fill)
-			.into()
-	}
-
-	fn create_pagination_controls(&self) -> Element<Message> {
-		let start_item = self.current_page * DISPLAY_PAGE_SIZE + 1;
-		let end_item = ((self.current_page + 1) * DISPLAY_PAGE_SIZE)
-			.min(self.vulnerabilities.len());
-		let total_items = self.total_pages * DISPLAY_PAGE_SIZE;
-
-		column![
-			row![
-				if self.current_page > 0 {
-					button(Text::new("Previous").size(16))
-						.on_press(Message::PageChanged(self.current_page.saturating_sub(1)))
-						.padding(10)
-				} else {
-					button(Text::new("Previous").size(16))
-						.padding(10)
-						.style(theme::Button::Secondary)
-				},
-				Text::new(format!(
-					"Showing {}-{} of {} (Page {} of {})",
-					start_item,
-					end_item,
-					total_items,
-					self.current_page + 1,
-					self.total_pages
-				))
-				.size(16),
-				if (self.current_page + 1) * DISPLAY_PAGE_SIZE < self.vulnerabilities.len() {
-					button(Text::new("Next").size(16))
-						.on_press(Message::PageChanged(self.current_page + 1))
-						.padding(10)
-				} else {
-					button(Text::new("Next").size(16))
-						.padding(10)
-						.style(theme::Button::Secondary)
-				},
-			]
-			.spacing(10)
-			.align_items(Alignment::Center),
-
-			// Quick navigation controls
-			row![
-				button(Text::new("First").size(14))
-					.on_press(Message::PageChanged(0))
-					.padding(5),
-				button(Text::new("Last").size(14))
-					.on_press(Message::PageChanged(self.total_pages.saturating_sub(1)))
-					.padding(5),
-			]
-			.spacing(5)
-			.align_items(Alignment::Center),
-		]
-			.spacing(5)
-			.align_items(Alignment::Center)
-			.into()
-	}
-
-	fn vulnerability_detail<'a>(&'a self, vuln: &'a Vulnerability) -> Element<'a, Message> {
-		container(
-			column![
-				Row::new()
-					.push(Text::new(&vuln.cve_id).size(24))
-					.push(Space::with_width(Length::Fill))
-					.push(
-						button(Text::new("×").size(24))
-							.on_press(Message::ClearSelection)
-							.style(theme::Button::Destructive),
-					)
-					.align_items(Alignment::Center),
-				Rule::horizontal(10),
-				row![
-					Text::new("Severity: ").size(16),
-					Text::new(&vuln.severity)
-						.size(16)
-						.style(theme::Text::Color(format_severity(&vuln.severity))),
-				],
-				Text::new(format!("Published: {}", format_date(vuln.published_date)))
-					.size(14),
-				Rule::horizontal(10),
-				Text::new("Description").size(18),
-				Text::new(vuln.description.as_deref().unwrap_or("No description available"))
-					.size(16),
-				Rule::horizontal(10),
-				Text::new("Impact").size(18),
-				Text::new(vuln.impact.as_deref().unwrap_or("No impact information available"))
-					.size(16),
-				Rule::horizontal(10),
-				Text::new("Mitigation").size(18),
-				Text::new(vuln.mitigation.as_deref().unwrap_or("No mitigation steps available"))
-					.size(16),
-			]
-				.spacing(20)
-		)
-			.padding(20)
-			.style(theme::Container::Box)
-			.into()
-	}
-
-	fn control_panel(&self) -> Element<Message> {
-		container(
-			row![
-				pick_list(
-					vec![SortField::None, SortField::CVE, SortField::Severity, SortField::Date],
-					Some(self.sort_field.clone()),
-					Message::SortFieldSelected
-				)
-				.width(Length::Fixed(150.0))
-				.padding(8),
-
-				button(Text::new(if self.sort_ascending { "↑" } else { "↓" }).size(20))
-					.on_press(Message::ToggleSortOrder)
-					.padding(8),
-
-				pick_list(
-					vec![
-						FilterSeverity::All,
-						FilterSeverity::High,
-						FilterSeverity::Medium,
-						FilterSeverity::Low
-					],
-					Some(self.filter_severity.clone()),
-					Message::FilterSeverityChanged
-				)
-				.width(Length::Fixed(150.0))
-				.padding(8),
-
-				Checkbox::new("Show Statistics", self.show_statistics)
-					.on_toggle(Message::ToggleStatistics)
-					.spacing(8),
-			]
-				.spacing(10)
-				.align_items(Alignment::Center)
-		)
-			.style(theme::Container::Box)
-			.padding(10)
-			.into()
-	}
-}
-impl Application for VulnerabilityApp {
-	type Executor = iced::executor::Default;
-	type Message = Message;
-	type Theme = Theme;
-	type Flags = Arc<SqlitePool>;
-
-	fn new(pool: Self::Flags) -> (Self, Command<Self::Message>) {
-		let app = VulnerabilityApp {
-			pool: pool.clone(),
-			vulnerabilities: Vec::new(),
-			displayed_vulnerabilities: Vec::new(),
-			error_message: None,
-			search_query: String::new(),
-			current_page: 0,
-			total_pages: 0,
-			loading: true,
-			sort_field: SortField::None,
-			sort_ascending: true,
-			filter_severity: FilterSeverity::All,
-			show_statistics: false,
-			selected_vulnerability: None,
-			scroll_offset: 0.0,
-			last_loaded_page: 0,
-		};
-
-		(
-			app,
-			Command::perform(
-				load_vulnerabilities(
-					pool,
-					String::new(),
-					0,
-					LOAD_PAGE_SIZE,
-					SortField::None,
-					true,
-					FilterSeverity::All,
-				),
-				Message::VulnerabilitiesLoaded,
-			),
-		)
-	}
-
-	fn title(&self) -> String {
-		String::from("Robot Vulnerability Management System")
-	}
-
-	fn update(&mut self, message: Message) -> Command<Message> {
-		match message {
-			Message::VulnerabilitiesLoaded(result) => {
-				self.loading = false;
-				match result {
-					Ok((new_vulnerabilities, total_pages)) => {
-						if self.last_loaded_page > 0 {
-							self.vulnerabilities.extend(new_vulnerabilities);
-						} else {
-							self.vulnerabilities = new_vulnerabilities;
-						}
-						self.last_loaded_page += 1;
-						self.total_pages = total_pages;
-						self.update_displayed_vulnerabilities();
-						self.error_message = None;
-					}
-					Err(err) => {
-						error!("Failed to load vulnerabilities: {}", err);
-						self.error_message = Some(err);
-					}
-				}
-				Command::none()
-			}
-			Message::SearchQueryChanged(query) => {
-				self.search_query = query;
-				Command::none()
-			}
-			Message::PageChanged(page) => {
-				if page < self.total_pages {
-					self.current_page = page;
-					self.selected_vulnerability = None;
-					self.update_displayed_vulnerabilities();
-
-					if page >= self.last_loaded_page * (LOAD_PAGE_SIZE / DISPLAY_PAGE_SIZE) {
-						self.loading = true;
-						let pool = self.pool.clone();
-						let query = self.search_query.clone();
-						Command::perform(
-							load_vulnerabilities(
-								pool,
-								query,
-								self.last_loaded_page + 1,
-								LOAD_PAGE_SIZE,
-								self.sort_field.clone(),
-								self.sort_ascending,
-								self.filter_severity.clone(),
-							),
-							Message::VulnerabilitiesLoaded,
-						)
-					} else {
-						Command::none()
-					}
-				} else {
-					Command::none()
-				}
-			}
-			Message::RefreshData => {
-				self.loading = true;
-				self.selected_vulnerability = None;
-				self.current_page = 0;
-				self.last_loaded_page = 0;
-				self.vulnerabilities.clear();
-				self.displayed_vulnerabilities.clear();
-				let pool = self.pool.clone();
-				let query = self.search_query.clone();
-				Command::perform(
-					load_vulnerabilities(
-						pool,
-						query,
-						0,
-						LOAD_PAGE_SIZE,
-						self.sort_field.clone(),
-						self.sort_ascending,
-						self.filter_severity.clone(),
-					),
-					Message::VulnerabilitiesLoaded,
-				)
-			}
-			Message::SearchSubmitted => {
-				self.current_page = 0;
-				self.last_loaded_page = 0;
-				self.loading = true;
-				self.selected_vulnerability = None;
-				self.vulnerabilities.clear();
-				self.displayed_vulnerabilities.clear();
-				let pool = self.pool.clone();
-				let query = self.search_query.clone();
-				Command::perform(
-					load_vulnerabilities(
-						pool,
-						query,
-						0,
-						LOAD_PAGE_SIZE,
-						self.sort_field.clone(),
-						self.sort_ascending,
-						self.filter_severity.clone(),
-					),
-					Message::VulnerabilitiesLoaded,
-				)
-			}
-			Message::SortFieldSelected(field) => {
-				self.sort_field = field;
-				self.update(Message::RefreshData)
-			}
-			Message::ToggleSortOrder => {
-				self.sort_ascending = !self.sort_ascending;
-				self.update(Message::RefreshData)
-			}
-			Message::FilterSeverityChanged(severity) => {
-				self.filter_severity = severity;
-				self.update(Message::RefreshData)
-			}
-			Message::ToggleStatistics(value) => {
-				self.show_statistics = value;
-				Command::none()
-			}
-			Message::VulnerabilitySelected(idx) => {
-				self.selected_vulnerability = Some(idx);
-				Command::none()
-			}
-			Message::ClearSelection => {
-				self.selected_vulnerability = None;
-				Command::none()
-			}
-			Message::ScrollChanged(offset) => self.handle_scroll(offset),
-		}
-	}
-
-	fn view(&self) -> Element<Message> {
-		if let Some(idx) = self.selected_vulnerability {
-			if let Some(vuln) = self.displayed_vulnerabilities.get(idx) {
-				return self.vulnerability_detail(vuln);
-			}
-		}
-
-		let title = Text::new("Robot Vulnerability Management System")
-			.size(30);
-
-		let content = column![
-			title,
-			self.control_panel(),
-			self.search_bar(),
-			if let Some(ref error) = self.error_message {
-				Text::new(error)
-					.style(theme::Text::Color(iced::Color::from_rgb(1.0, 0.0, 0.0)))
-					.size(16)
-			} else {
-				Text::new("")
-			},
-			if self.show_statistics {
-				self.get_statistics()
-			} else {
-				Text::new("").into()
-			},
-			self.vulnerability_list(),
-			self.create_pagination_controls(),
-		]
-			.spacing(20)
-			.padding(20)
-			.width(Length::Fill);
-
-		container(content)
-			.width(Length::Fill)
-			.height(Length::Fill)
-			.center_x()
-=======
 						0,
 						LOAD_PAGE_SIZE,
 						self.state.sort_field.clone(),
@@ -968,8 +238,10 @@
 
 			Message::AddRobotClicked => {
 				self.state.clear_robot_form();
-				Command::none()
-			}
+				self.state.showing_robot_form = true; // Add this line
+				Command::none()
+			}
+
 
 			Message::EditRobotClicked(robot_id) => {
 				// Solution to fix E0502 error: Limit the immutable borrow scope
@@ -1042,8 +314,10 @@
 
 			Message::RobotFormCancelled => {
 				self.state.clear_robot_form();
-				Command::none()
-			}
+				self.state.showing_robot_form = false;
+				Command::none()
+			}
+
 
 			Message::RobotFilterChanged(filter) => {
 				self.state.robot_filter = filter;
@@ -1126,12 +400,12 @@
 
 	fn view(&self) -> Element<Message> {
 		let content = iced::widget::column![
-            self.state.tab_selector(),
-            match self.state.current_tab {
-                Tab::Vulnerabilities => self.vulnerability_view(),
-                Tab::RobotInventory => self.robot_view(),
-            }
-        ]
+			self.state.tab_selector(),
+			match self.state.current_tab {
+				Tab::Vulnerabilities => self.vulnerability_view(),
+				Tab::RobotInventory => self.robot_view(),
+			}
+		]
 			.spacing(20)
 			.padding(20)
 			.width(iced::Length::Fill);
@@ -1156,24 +430,24 @@
 			.size(30);
 
 		iced::widget::column![
-            title,
-            self.state.control_panel(),
-            self.state.search_bar(),
-            if let Some(ref error) = self.state.error_message {
-                iced::widget::text(error)
-                    .style(iced::theme::Text::Color(iced::Color::from_rgb(1.0, 0.0, 0.0)))
-                    .size(16)
-            } else {
-                iced::widget::text("")
-            },
-            if self.state.show_statistics {
-                self.state.statistics()
-            } else {
-                iced::widget::text("").into()
-            },
-            self.state.vulnerability_list(),
-            self.state.pagination_controls(),
-        ]
+			title,
+			self.state.control_panel(),
+			self.state.search_bar(),
+			if let Some(ref error) = self.state.error_message {
+				iced::widget::text(error)
+					.style(iced::theme::Text::Color(iced::Color::from_rgb(1.0, 0.0, 0.0)))
+					.size(16)
+			} else {
+				iced::widget::text("")
+			},
+			if self.state.show_statistics {
+				self.state.statistics()
+			} else {
+				iced::widget::text("").into()
+			},
+			self.state.vulnerability_list(),
+			self.state.pagination_controls(),
+		]
 			.spacing(20)
 			.padding(20)
 			.width(iced::Length::Fill)
@@ -1195,14 +469,13 @@
 			.size(30);
 
 		iced::widget::column![
-            title,
-            self.state.robot_control_panel(),
-            self.state.robot_list(),
-        ]
+			title,
+			self.state.robot_control_panel(),
+			self.state.robot_list(),
+		]
 			.spacing(20)
 			.padding(20)
 			.width(iced::Length::Fill)
->>>>>>> 9467bed6
 			.into()
 	}
 }
