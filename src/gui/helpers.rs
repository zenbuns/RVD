--- conflicted
+++ resolved
@@ -1,27 +1,7 @@
 // src/gui/helpers.rs
 
-use crate::db::connection::SqlitePool;
-use crate::models::vulnerability::Vulnerability;
-use std::sync::Arc;
-use tokio::task;
-use rusqlite::{params, Row, Result as SqliteResult};
 use chrono::NaiveDate;
 
-<<<<<<< HEAD
-fn map_row(row: &Row) -> SqliteResult<Vulnerability> {
-	Ok(Vulnerability {
-		vulnerability_id: row.get(0)?,
-		cve_id: row.get(1)?,
-		description: row.get(2)?,
-		severity: row.get(3)?,
-		impact: row.get(4)?,
-		mitigation: row.get(5)?,
-		published_date: row.get::<_, Option<String>>(6)?
-			.and_then(|d| NaiveDate::parse_from_str(&d, "%Y-%m-%d").ok()),
-	})
-}
-=======
->>>>>>> 9467bed6
 
 pub fn format_severity(severity: &str) -> iced::Color {
 	match severity.to_lowercase().as_str() {
