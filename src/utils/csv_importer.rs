--- conflicted
+++ resolved
@@ -88,11 +88,7 @@
 		let mut batch = Vec::with_capacity(BATCH_SIZE);
 
 		for (line_number, result) in rdr.deserialize::<VulnerabilityCsvRecord>().enumerate() {
-<<<<<<< HEAD
-			match process_csv_record(result, line_number + header_line + 2) { // Adjusted line number
-=======
 			match process_csv_record(result, line_number + header_line + 2) {
->>>>>>> 9467bed6
 				Ok(vuln) => {
 					if !is_metadata_record(&vuln) {
 						batch.push(vuln);
@@ -443,9 +439,4 @@
 		assert!(result.is_err());
 	}
 
-<<<<<<< HEAD
-	// Note: Testing database operations would require setting up a test database
-	// and is beyond the scope of this unit test module.
-=======
->>>>>>> 9467bed6
 }