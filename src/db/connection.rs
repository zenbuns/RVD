// src/db/connection.rs

use crate::db::schema;
use anyhow::{Context, Result};
use log::{error, info};
use r2d2::{Pool, PooledConnection};
use r2d2_sqlite::SqliteConnectionManager;
use std::path::PathBuf;

pub type SqlitePool = Pool<SqliteConnectionManager>;
pub type SqliteConnection = PooledConnection<SqliteConnectionManager>;

/// Establishes a connection pool with a custom database path
pub fn establish_pool_with_path(custom_path: PathBuf) -> Result<SqlitePool> {
	info!("SQLite database will be located at: {:?}", custom_path);
<<<<<<< HEAD

	std::fs::create_dir_all(custom_path.parent().unwrap())
		.context("Failed to create database directory")?;

	let manager = SqliteConnectionManager::file(custom_path);

	let pool = Pool::builder()
		.max_size(15)
		.build(manager)
		.context("Failed to create SQLite connection pool")?;

=======

	// Ensure database directory exists
	if let Some(parent) = custom_path.parent() {
		std::fs::create_dir_all(parent)
			.context("Failed to create database directory")?;
	}

	// Create connection manager
	let manager = SqliteConnectionManager::file(&custom_path)
		.with_init(|conn| {
			// Enable foreign key constraints
			conn.execute_batch("PRAGMA foreign_keys = ON;")?;
			// Set journal mode to WAL for better concurrency
			conn.execute_batch("PRAGMA journal_mode = WAL;")?;
			Ok(())
		});

	// Build connection pool
	let pool = Pool::builder()
		.max_size(15)
		.min_idle(Some(5))
		.connection_timeout(std::time::Duration::from_secs(10))
		.build(manager)
		.context("Failed to create SQLite connection pool")?;

	// Initialize database schema
	match pool.get() {
		Ok(conn) => {
			// Create tables if they don't exist
			schema::create_tables(&conn)
				.context("Failed to initialize database schema")?;

			// Check and apply any pending migrations
			schema::check_schema_version(&conn)
				.context("Failed to check/apply schema migrations")?;

			info!("Database schema initialized successfully");
		}
		Err(e) => {
			error!("Failed to get initial database connection: {}", e);
			return Err(e).context("Failed to initialize database");
		}
	}

>>>>>>> 9467bed6
	info!("SQLite connection pool established successfully");
	Ok(pool)
}

/// Establishes a connection pool with a default database path
pub fn establish_pool() -> Result<SqlitePool> {
	let default_path = get_default_db_path();
	establish_pool_with_path(default_path)
}

/// Gets the default database path
fn get_default_db_path() -> PathBuf {
<<<<<<< HEAD
	// Create path relative to the current directory
=======
>>>>>>> 9467bed6
	let mut db_path = PathBuf::from(".");
	db_path.push("database");
	db_path.push("vulnerabilities.db");
	db_path
<<<<<<< HEAD
=======
}

/// Helper function to get a connection from the pool with proper error context
pub fn get_conn(pool: &SqlitePool) -> Result<SqliteConnection> {
	pool.get()
		.context("Failed to get database connection from pool")
}

#[cfg(test)]
mod tests {
	use super::*;
	use tempfile::tempdir;

	#[test]
	fn test_establish_pool() -> Result<()> {
		let temp_dir = tempdir()?;
		let db_path = temp_dir.path().join("test.db");

		let pool = establish_pool_with_path(db_path.clone())?;

		// Test connection works
		let conn = pool.get()?;

		// Verify tables were created
		let tables: Vec<String> = conn
			.prepare("SELECT name FROM sqlite_master WHERE type='table'")?
			.query_map([], |row| row.get(0))?
			.collect::<Result<Vec<_>, _>>()?;

		// Check required tables exist
		assert!(tables.contains(&"vulnerabilities".to_string()));
		assert!(tables.contains(&"software_products".to_string()));
		assert!(tables.contains(&"software_versions".to_string()));
		assert!(tables.contains(&"affected_software".to_string()));
		assert!(tables.contains(&"schema_version".to_string()));

		// Verify foreign keys are enabled
		let foreign_keys: i32 = conn.query_row(
			"PRAGMA foreign_keys",
			[],
			|row| row.get(0)
		)?;
		assert_eq!(foreign_keys, 1);

		// Test concurrent connections
		let handles: Vec<_> = (0..5)
			.map(|i| {
				let pool = pool.clone();
				std::thread::spawn(move || {
					let conn = pool.get().unwrap();
					conn.execute(
						"SELECT * FROM schema_version",
						[],
					).unwrap();
					i
				})
			})
			.collect();

		for handle in handles {
			handle.join().unwrap();
		}

		Ok(())
	}

	#[test]
	fn test_connection_timeout() {
		let temp_dir = tempdir().unwrap();
		let db_path = temp_dir.path().join("timeout_test.db");

		let pool = Pool::builder()
			.max_size(1)
			.connection_timeout(std::time::Duration::from_millis(100))
			.build(SqliteConnectionManager::file(&db_path))
			.unwrap();

		// Hold the only connection
		let _conn = pool.get().unwrap();

		// Try to get another connection - should timeout
		assert!(pool.get().is_err());
	}

	#[test]
	fn test_default_path() {
		let path = get_default_db_path();
		assert!(path.ends_with("database/vulnerabilities.db"));
	}
>>>>>>> 9467bed6
}<|MERGE_RESOLUTION|>--- conflicted
+++ resolved
@@ -13,19 +13,6 @@
 /// Establishes a connection pool with a custom database path
 pub fn establish_pool_with_path(custom_path: PathBuf) -> Result<SqlitePool> {
 	info!("SQLite database will be located at: {:?}", custom_path);
-<<<<<<< HEAD
-
-	std::fs::create_dir_all(custom_path.parent().unwrap())
-		.context("Failed to create database directory")?;
-
-	let manager = SqliteConnectionManager::file(custom_path);
-
-	let pool = Pool::builder()
-		.max_size(15)
-		.build(manager)
-		.context("Failed to create SQLite connection pool")?;
-
-=======
 
 	// Ensure database directory exists
 	if let Some(parent) = custom_path.parent() {
@@ -70,7 +57,6 @@
 		}
 	}
 
->>>>>>> 9467bed6
 	info!("SQLite connection pool established successfully");
 	Ok(pool)
 }
@@ -83,16 +69,10 @@
 
 /// Gets the default database path
 fn get_default_db_path() -> PathBuf {
-<<<<<<< HEAD
-	// Create path relative to the current directory
-=======
->>>>>>> 9467bed6
 	let mut db_path = PathBuf::from(".");
 	db_path.push("database");
 	db_path.push("vulnerabilities.db");
 	db_path
-<<<<<<< HEAD
-=======
 }
 
 /// Helper function to get a connection from the pool with proper error context
@@ -182,5 +162,4 @@
 		let path = get_default_db_path();
 		assert!(path.ends_with("database/vulnerabilities.db"));
 	}
->>>>>>> 9467bed6
 }