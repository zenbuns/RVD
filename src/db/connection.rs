// src/db/connection.rs

use crate::db::schema;
use anyhow::{Context, Result};
use log::{error, info};
use r2d2::{Pool, PooledConnection};
use r2d2_sqlite::SqliteConnectionManager;
use std::path::PathBuf;

pub type SqlitePool = Pool<SqliteConnectionManager>;
pub type SqliteConnection = PooledConnection<SqliteConnectionManager>;

/// Establishes a connection pool with a custom database path
pub fn establish_pool_with_path(custom_path: PathBuf) -> Result<SqlitePool> {
	info!("SQLite database will be located at: {:?}", custom_path);
<<<<<<< HEAD

	std::fs::create_dir_all(custom_path.parent().unwrap())
		.context("Failed to create database directory")?;

	let manager = SqliteConnectionManager::file(custom_path);

	let pool = Pool::builder()
		.max_size(15)
		.build(manager)
		.context("Failed to create SQLite connection pool")?;

=======

	// Ensure database directory exists
	if let Some(parent) = custom_path.parent() {
		std::fs::create_dir_all(parent)
			.context("Failed to create database directory")?;
	}

	// Create connection manager
	let manager = SqliteConnectionManager::file(&custom_path)
		.with_init(|conn| {
			// Enable foreign key constraints
			conn.execute_batch("PRAGMA foreign_keys = ON;")?;
			// Set journal mode to WAL for better concurrency
			conn.execute_batch("PRAGMA journal_mode = WAL;")?;
			Ok(())
		});

	// Build connection pool
	let pool = Pool::builder()
		.max_size(15)
		.min_idle(Some(5))
		.connection_timeout(std::time::Duration::from_secs(10))
		.build(manager)
		.context("Failed to create SQLite connection pool")?;

	// Initialize database schema
	match pool.get() {
		Ok(conn) => {
			// Create tables if they don't exist
			schema::create_tables(&conn)
				.context("Failed to initialize database schema")?;

			// Check and apply any pending migrations
			schema::check_schema_version(&conn)
				.context("Failed to check/apply schema migrations")?;

			info!("Database schema initialized successfully");
		}
		Err(e) => {
			error!("Failed to get initial database connection: {}", e);
			return Err(e).context("Failed to initialize database");
		}
	}

>>>>>>> 9467bed6
	info!("SQLite connection pool established successfully");
	Ok(pool)
}

/// Establishes a connection pool with a default database path
pub fn establish_pool() -> Result<SqlitePool> {
	let default_path = get_default_db_path();
	establish_pool_with_path(default_path)
}

/// Gets the default database path
fn get_default_db_path() -> PathBuf {
<<<<<<< HEAD
	// Create path relative to the current directory
=======
>>>>>>> 9467bed6
	let mut db_path = PathBuf::from(".");
	db_path.push("database");
	db_path.push("vulnerabilities.db");
	db_path
<<<<<<< HEAD
=======
}

/// Helper function to get a connection from the pool with proper error context
pub fn get_conn(pool: &SqlitePool) -> Result<SqliteConnection> {
	pool.get()
		.context("Failed to get database connection from pool")
}

#[cfg(test)]
mod tests {
	use super::*;
	use tempfile::tempdir;

	#[test]
	fn test_establish_pool() -> Result<()> {
		let temp_dir = tempdir()?;
		let db_path = temp_dir.path().join("test.db");

		let pool = establish_pool_with_path(db_path.clone())?;

		// Test connection works
		let conn = pool.get()?;

		// Verify tables were created
		let tables: Vec<String> = conn
			.prepare("SELECT name FROM sqlite_master WHERE type='table'")?
			.query_map([], |row| row.get(0))?
			.collect::<Result<Vec<_>, _>>()?;

		// Check required tables exist
		assert!(tables.contains(&"vulnerabilities".to_string()));
		assert!(tables.contains(&"software_products".to_string()));
		assert!(tables.contains(&"software_versions".to_string()));
		assert!(tables.contains(&"affected_software".to_string()));
		assert!(tables.contains(&"schema_version".to_string()));

		// Verify foreign keys are enabled
		let foreign_keys: i32 = conn.query_row(
			"PRAGMA foreign_keys",
			[],
			|row| row.get(0)
		)?;
		assert_eq!(foreign_keys, 1);

		// Test concurrent connections
		let handles: Vec<_> = (0..5)
			.map(|i| {
				let pool = pool.clone();
				std::thread::spawn(move || {
					let conn = pool.get().unwrap();
					conn.execute(
						"SELECT * FROM schema_version",
						[],
					).unwrap();
					i
				})
			})
			.collect();

		for handle in handles {
			handle.join().unwrap();
		}

		Ok(())
	}

	#[test]
	fn test_connection_timeout() {
		let temp_dir = tempdir().unwrap();
		let db_path = temp_dir.path().join("timeout_test.db");

		let pool = Pool::builder()
			.max_size(1)
			.connection_timeout(std::time::Duration::from_millis(100))
			.build(SqliteConnectionManager::file(&db_path))
			.unwrap();

		// Hold the only connection
		let _conn = pool.get().unwrap();

		// Try to get another connection - should timeout
		assert!(pool.get().is_err());
	}

	#[test]
	fn test_default_path() {
		let path = get_default_db_path();
		assert!(path.ends_with("database/vulnerabilities.db"));
	}
>>>>>>> 9467bed6
}<|MERGE_RESOLUTION|>--- conflicted
+++ resolved
@@ -13,19 +13,6 @@
 /// Establishes a connection pool with a custom database path
 pub fn establish_pool_with_path(custom_path: PathBuf) -> Result<SqlitePool> {
 	info!("SQLite database will be located at: {:?}", custom_path);
-<<<<<<< HEAD
-
-	std::fs::create_dir_all(custom_path.parent().unwrap())
-		.context("Failed to create database directory")?;
-
-	let manager = SqliteConnectionManager::file(custom_path);
-
-	let pool = Pool::builder()
-		.max_size(15)
-		.build(manager)
-		.context("Failed to create SQLite connection pool")?;
-
-=======
 
 	// Ensure database directory exists
 	if let Some(parent) = custom_path.parent() {
@@ -33,17 +20,21 @@
 			.context("Failed to create database directory")?;
 	}
 
-	// Create connection manager
+	// Create connection manager with advanced configuration
 	let manager = SqliteConnectionManager::file(&custom_path)
 		.with_init(|conn| {
 			// Enable foreign key constraints
 			conn.execute_batch("PRAGMA foreign_keys = ON;")?;
 			// Set journal mode to WAL for better concurrency
 			conn.execute_batch("PRAGMA journal_mode = WAL;")?;
+			// Set busy timeout
+			conn.execute_batch("PRAGMA busy_timeout = 5000;")?;
+			// Enable extended error codes
+			conn.execute_batch("PRAGMA extended_result_codes = ON;")?;
 			Ok(())
 		});
 
-	// Build connection pool
+	// Build connection pool with optimized settings
 	let pool = Pool::builder()
 		.max_size(15)
 		.min_idle(Some(5))
@@ -70,7 +61,6 @@
 		}
 	}
 
->>>>>>> 9467bed6
 	info!("SQLite connection pool established successfully");
 	Ok(pool)
 }
@@ -83,16 +73,10 @@
 
 /// Gets the default database path
 fn get_default_db_path() -> PathBuf {
-<<<<<<< HEAD
-	// Create path relative to the current directory
-=======
->>>>>>> 9467bed6
 	let mut db_path = PathBuf::from(".");
 	db_path.push("database");
 	db_path.push("vulnerabilities.db");
 	db_path
-<<<<<<< HEAD
-=======
 }
 
 /// Helper function to get a connection from the pool with proper error context
@@ -103,6 +87,9 @@
 
 #[cfg(test)]
 mod tests {
+	use std::thread;
+	use std::time::Duration;
+	use rusqlite::params;
 	use super::*;
 	use tempfile::tempdir;
 
@@ -112,22 +99,28 @@
 		let db_path = temp_dir.path().join("test.db");
 
 		let pool = establish_pool_with_path(db_path.clone())?;
-
-		// Test connection works
 		let conn = pool.get()?;
 
-		// Verify tables were created
+		// Verify tables exist
 		let tables: Vec<String> = conn
 			.prepare("SELECT name FROM sqlite_master WHERE type='table'")?
 			.query_map([], |row| row.get(0))?
 			.collect::<Result<Vec<_>, _>>()?;
 
-		// Check required tables exist
-		assert!(tables.contains(&"vulnerabilities".to_string()));
-		assert!(tables.contains(&"software_products".to_string()));
-		assert!(tables.contains(&"software_versions".to_string()));
-		assert!(tables.contains(&"affected_software".to_string()));
-		assert!(tables.contains(&"schema_version".to_string()));
+		// Check all required tables exist
+		let required_tables = [
+			"vulnerabilities",
+			"robots",
+			"software_products",
+			"software_versions",
+			"robot_software",
+			"affected_software",
+			"schema_version"
+		];
+
+		for table in required_tables.iter() {
+			assert!(tables.contains(&table.to_string()));
+		}
 
 		// Verify foreign keys are enabled
 		let foreign_keys: i32 = conn.query_row(
@@ -160,21 +153,23 @@
 	}
 
 	#[test]
-	fn test_connection_timeout() {
-		let temp_dir = tempdir().unwrap();
+	fn test_connection_timeout() -> Result<()> {
+		let temp_dir = tempdir()?;
 		let db_path = temp_dir.path().join("timeout_test.db");
 
 		let pool = Pool::builder()
 			.max_size(1)
-			.connection_timeout(std::time::Duration::from_millis(100))
+			.connection_timeout(Duration::from_millis(100))
 			.build(SqliteConnectionManager::file(&db_path))
-			.unwrap();
+			.context("Failed to build connection pool")?;
 
 		// Hold the only connection
-		let _conn = pool.get().unwrap();
+		let _conn = pool.get()?;
 
 		// Try to get another connection - should timeout
 		assert!(pool.get().is_err());
+
+		Ok(())
 	}
 
 	#[test]
@@ -182,5 +177,159 @@
 		let path = get_default_db_path();
 		assert!(path.ends_with("database/vulnerabilities.db"));
 	}
->>>>>>> 9467bed6
+
+	#[test]
+	fn test_connection_concurrency() -> Result<()> {
+		let temp_dir = tempdir()?;
+		let db_path = temp_dir.path().join("concurrency_test.db");
+		let pool = establish_pool_with_path(db_path)?;
+
+		// Initialize test table
+		let conn = pool.get()?;
+		conn.execute_batch(
+			"CREATE TABLE IF NOT EXISTS test_concurrent (
+				id INTEGER PRIMARY KEY,
+				value TEXT NOT NULL
+			);"
+		)?;
+
+		// Spawn multiple threads to test concurrent access
+		let handles: Vec<_> = (0..10)
+			.map(|i| {
+				let pool = pool.clone();
+				thread::spawn(move || -> Result<()> {
+					let conn = pool.get()?;
+					conn.execute(
+						"INSERT INTO test_concurrent (value) VALUES (?)",
+						params![format!("value_{}", i)],
+					)?;
+					Ok(())
+				})
+			})
+			.collect();
+
+		// Wait for all threads and check results
+		for handle in handles {
+			handle.join().unwrap()?;
+		}
+
+		// Verify all insertions succeeded
+		let count: i64 = conn.query_row(
+			"SELECT COUNT(*) FROM test_concurrent",
+			[],
+			|row| row.get(0)
+		)?;
+		assert_eq!(count, 10);
+
+		Ok(())
+	}
+
+	#[test]
+	fn test_connection_resilience() -> Result<()> {
+		let temp_dir = tempdir()?;
+		let db_path = temp_dir.path().join("resilience_test.db");
+		let pool = establish_pool_with_path(db_path.clone())?;
+
+		// Test connection recovery after temporary file system issues
+		let handles: Vec<_> = (0..5)
+			.map(|_| {
+				let pool = pool.clone();
+				let db_path = db_path.clone();
+				thread::spawn(move || -> Result<()> {
+					// Simulate intermittent filesystem issues
+					if let Some(parent) = db_path.parent() {
+						let _ = std::fs::create_dir_all(parent);
+					}
+
+					let conn = pool.get()?;
+					conn.execute_batch("PRAGMA quick_check;")?;
+					Ok(())
+				})
+			})
+			.collect();
+
+		for handle in handles {
+			handle.join().unwrap()?;
+		}
+
+		Ok(())
+	}
+
+	#[test]
+	fn test_connection_initialization() -> Result<()> {
+		let temp_dir = tempdir()?;
+		let db_path = temp_dir.path().join("init_test.db");
+		let pool = establish_pool_with_path(db_path)?;
+		let conn = pool.get()?;
+
+		// Verify PRAGMA settings
+		let foreign_keys: i32 = conn.query_row(
+			"PRAGMA foreign_keys",
+			[],
+			|row| row.get(0)
+		)?;
+		assert_eq!(foreign_keys, 1);
+
+		let journal_mode: String = conn.query_row(
+			"PRAGMA journal_mode",
+			[],
+			|row| row.get(0)
+		)?;
+		assert_eq!(journal_mode.to_uppercase(), "WAL");
+
+		let busy_timeout: i32 = conn.query_row(
+			"PRAGMA busy_timeout",
+			[],
+			|row| row.get(0)
+		)?;
+		assert!(busy_timeout >= 5000);
+
+		Ok(())
+	}
+
+	#[test]
+	fn test_connection_pool_limits() -> Result<()> {
+		let temp_dir = tempdir()?;
+		let db_path = temp_dir.path().join("pool_test.db");
+
+		let pool = Pool::builder()
+			.max_size(2)
+			.min_idle(Some(1))
+			.connection_timeout(Duration::from_millis(100))
+			.build(SqliteConnectionManager::file(&db_path))
+			.context("Failed to build connection pool")?;
+
+		// Get connections up to max_size
+		let conn1 = pool.get()?;
+		let conn2 = pool.get()?;
+
+		// Third connection should fail
+		assert!(pool.get().is_err());
+
+		// Release one connection
+		drop(conn1);
+
+		// Should be able to get a connection again
+		let _conn3 = pool.get()?;
+
+		// Clean up
+		drop(conn2);
+
+		Ok(())
+	}
+
+	#[test]
+	fn test_get_conn_helper() -> Result<()> {
+		let temp_dir = tempdir()?;
+		let db_path = temp_dir.path().join("helper_test.db");
+		let pool = establish_pool_with_path(db_path)?;
+
+		// Test the get_conn helper function
+		let conn = get_conn(&pool)?;
+
+		// Verify connection works
+		conn.execute_batch("PRAGMA quick_check;")?;
+
+		Ok(())
+	}
 }