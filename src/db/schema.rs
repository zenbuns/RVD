--- conflicted
+++ resolved
@@ -8,7 +8,14 @@
 pub fn create_tables(conn: &Connection) -> Result<()> {
 	conn.execute_batch(
 		"
-<<<<<<< HEAD
+		-- Schema version tracking
+		CREATE TABLE IF NOT EXISTS schema_version (
+			version INTEGER PRIMARY KEY,
+			installed_on TEXT NOT NULL DEFAULT CURRENT_TIMESTAMP,
+			description TEXT NOT NULL
+		);
+
+		-- Vulnerabilities table
 		CREATE TABLE IF NOT EXISTS vulnerabilities (
 			vulnerability_id INTEGER PRIMARY KEY AUTOINCREMENT,
 			cve_id TEXT UNIQUE NOT NULL,
@@ -18,73 +25,82 @@
 			mitigation TEXT,
 			published_date TEXT
 		);
-=======
-        -- Schema version tracking
-        CREATE TABLE IF NOT EXISTS schema_version (
-            version INTEGER PRIMARY KEY,
-            installed_on TEXT NOT NULL DEFAULT CURRENT_TIMESTAMP,
-            description TEXT NOT NULL
-        );
-
-        -- Existing vulnerability table
-        CREATE TABLE IF NOT EXISTS vulnerabilities (
-            vulnerability_id INTEGER PRIMARY KEY AUTOINCREMENT,
-            cve_id TEXT UNIQUE NOT NULL,
-            description TEXT,
-            severity TEXT NOT NULL,
-            impact TEXT,
-            mitigation TEXT,
-            published_date TEXT
-        );
-
-        -- Existing indexes
-        CREATE INDEX IF NOT EXISTS idx_vulnerability_search
-        ON vulnerabilities(cve_id, description);
-
-        CREATE INDEX IF NOT EXISTS idx_vulnerability_sort
-        ON vulnerabilities(severity, published_date);
-
-        -- Software product tracking
-        CREATE TABLE IF NOT EXISTS software_products (
-            product_id INTEGER PRIMARY KEY AUTOINCREMENT,
-            product_name TEXT NOT NULL,
-            vendor TEXT NOT NULL,
-            description TEXT,
-            UNIQUE(product_name, vendor)
-        );
-
-        -- Software versions
-        CREATE TABLE IF NOT EXISTS software_versions (
-            version_id INTEGER PRIMARY KEY AUTOINCREMENT,
-            product_id INTEGER NOT NULL,
-            version_number TEXT NOT NULL,
-            release_date TEXT,
-            FOREIGN KEY (product_id) REFERENCES software_products(product_id),
-            UNIQUE(product_id, version_number)
-        );
-
-        -- Affected software tracking
-        CREATE TABLE IF NOT EXISTS affected_software (
-            vulnerability_id INTEGER NOT NULL,
-            version_id INTEGER NOT NULL,
-            affected_version_pattern TEXT NOT NULL,
-            fixed_in_version TEXT,
-            detection_confidence REAL NOT NULL DEFAULT 1.0,
-            PRIMARY KEY (vulnerability_id, version_id),
-            FOREIGN KEY (vulnerability_id) REFERENCES vulnerabilities(vulnerability_id),
-            FOREIGN KEY (version_id) REFERENCES software_versions(version_id)
-        );
-
-        -- Software indexes
-        CREATE INDEX IF NOT EXISTS idx_software_product_search
-        ON software_products(product_name, vendor);
-
-        CREATE INDEX IF NOT EXISTS idx_software_version_lookup
-        ON software_versions(product_id, version_number);
-
-        CREATE INDEX IF NOT EXISTS idx_affected_software_lookup
-        ON affected_software(vulnerability_id, version_id);
-        "
+
+		-- Vulnerability indexes
+		CREATE INDEX IF NOT EXISTS idx_vulnerability_search
+		ON vulnerabilities(cve_id, description);
+
+		CREATE INDEX IF NOT EXISTS idx_vulnerability_sort
+		ON vulnerabilities(severity, published_date);
+
+		-- Robots table
+		CREATE TABLE IF NOT EXISTS robots (
+			robot_id INTEGER PRIMARY KEY AUTOINCREMENT,
+			name TEXT NOT NULL,
+			manufacturer TEXT,
+			specifications TEXT,
+			created_at TEXT NOT NULL DEFAULT CURRENT_TIMESTAMP,
+			updated_at TEXT NOT NULL DEFAULT CURRENT_TIMESTAMP
+		);
+
+		-- Robot indexes
+		CREATE INDEX IF NOT EXISTS idx_robot_search
+		ON robots(name, manufacturer);
+
+		-- Software products table
+		CREATE TABLE IF NOT EXISTS software_products (
+			product_id INTEGER PRIMARY KEY AUTOINCREMENT,
+			product_name TEXT NOT NULL,
+			vendor TEXT NOT NULL,
+			description TEXT,
+			UNIQUE(product_name, vendor)
+		);
+
+		-- Software versions table
+		CREATE TABLE IF NOT EXISTS software_versions (
+			version_id INTEGER PRIMARY KEY AUTOINCREMENT,
+			product_id INTEGER NOT NULL,
+			version_number TEXT NOT NULL,
+			release_date TEXT,
+			FOREIGN KEY (product_id) REFERENCES software_products(product_id),
+			UNIQUE(product_id, version_number)
+		);
+
+		-- Robot software mapping
+		CREATE TABLE IF NOT EXISTS robot_software (
+			robot_id INTEGER NOT NULL,
+			version_id INTEGER NOT NULL,
+			installed_date TEXT NOT NULL DEFAULT CURRENT_TIMESTAMP,
+			PRIMARY KEY (robot_id, version_id),
+			FOREIGN KEY (robot_id) REFERENCES robots(robot_id) ON DELETE CASCADE,
+			FOREIGN KEY (version_id) REFERENCES software_versions(version_id)
+		);
+
+		-- Affected software tracking
+		CREATE TABLE IF NOT EXISTS affected_software (
+			vulnerability_id INTEGER NOT NULL,
+			version_id INTEGER NOT NULL,
+			affected_version_pattern TEXT NOT NULL,
+			fixed_in_version TEXT,
+			detection_confidence REAL NOT NULL DEFAULT 1.0,
+			PRIMARY KEY (vulnerability_id, version_id),
+			FOREIGN KEY (vulnerability_id) REFERENCES vulnerabilities(vulnerability_id),
+			FOREIGN KEY (version_id) REFERENCES software_versions(version_id)
+		);
+
+		-- Additional indexes
+		CREATE INDEX IF NOT EXISTS idx_software_product_search
+		ON software_products(product_name, vendor);
+
+		CREATE INDEX IF NOT EXISTS idx_software_version_lookup
+		ON software_versions(product_id, version_number);
+
+		CREATE INDEX IF NOT EXISTS idx_affected_software_lookup
+		ON affected_software(vulnerability_id, version_id);
+
+		CREATE INDEX IF NOT EXISTS idx_robot_software_lookup
+		ON robot_software(robot_id, version_id);
+		"
 	).context("Failed to create tables")?;
 
 	Ok(())
@@ -94,7 +110,6 @@
 pub fn check_schema_version(conn: &Connection) -> Result<()> {
 	let current_version = get_schema_version(conn)?;
 
-	// Apply migrations based on current version
 	match current_version {
 		0 => {
 			apply_initial_migration(conn)?;
@@ -105,7 +120,10 @@
 			update_schema_version(conn, 2, "Added software tracking")?;
 		}
 		2 => {
-			// Latest version - no migration needed
+			apply_robot_migration(conn)?;
+			update_schema_version(conn, 3, "Added robot management")?;
+		}
+		3 => {
 			info!("Database schema is up to date");
 		}
 		v => {
@@ -117,16 +135,14 @@
 }
 
 fn get_schema_version(conn: &Connection) -> Result<i32> {
-	// Create version table if it doesn't exist
 	conn.execute_batch(
 		"CREATE TABLE IF NOT EXISTS schema_version (
-            version INTEGER PRIMARY KEY,
-            installed_on TEXT NOT NULL DEFAULT CURRENT_TIMESTAMP,
-            description TEXT NOT NULL
-        );"
-	)?;
-
-	// Get current version
+			version INTEGER PRIMARY KEY,
+			installed_on TEXT NOT NULL DEFAULT CURRENT_TIMESTAMP,
+			description TEXT NOT NULL
+		);"
+	)?;
+
 	let version: i32 = conn.query_row(
 		"SELECT COALESCE(MAX(version), 0) FROM schema_version",
 		[],
@@ -150,33 +166,21 @@
 	info!("Applying initial schema migration");
 
 	conn.execute_batch(
-		"
-        -- Ensure core tables exist
-        CREATE TABLE IF NOT EXISTS vulnerabilities (
-            vulnerability_id INTEGER PRIMARY KEY AUTOINCREMENT,
-            cve_id TEXT UNIQUE NOT NULL,
-            description TEXT,
-            severity TEXT NOT NULL,
-            impact TEXT,
-            mitigation TEXT,
-            published_date TEXT
-        );
->>>>>>> 9467bed6
+		"CREATE TABLE IF NOT EXISTS vulnerabilities (
+			vulnerability_id INTEGER PRIMARY KEY AUTOINCREMENT,
+			cve_id TEXT UNIQUE NOT NULL,
+			description TEXT,
+			severity TEXT NOT NULL,
+			impact TEXT,
+			mitigation TEXT,
+			published_date TEXT
+		);
 
 		CREATE INDEX IF NOT EXISTS idx_vulnerability_search
 		ON vulnerabilities(cve_id, description);
 
-<<<<<<< HEAD
 		CREATE INDEX IF NOT EXISTS idx_vulnerability_sort
-		ON vulnerabilities(severity, published_date);
-		"
-	).context("Failed to create tables")?;
-
-	Ok(())
-=======
-        CREATE INDEX IF NOT EXISTS idx_vulnerability_sort
-        ON vulnerabilities(severity, published_date);
-        "
+		ON vulnerabilities(severity, published_date);"
 	)?;
 
 	Ok(())
@@ -186,36 +190,65 @@
 	info!("Applying software tracking migration");
 
 	conn.execute_batch(
-		"
-        -- Add software tracking tables
-        CREATE TABLE IF NOT EXISTS software_products (
-            product_id INTEGER PRIMARY KEY AUTOINCREMENT,
-            product_name TEXT NOT NULL,
-            vendor TEXT NOT NULL,
-            description TEXT,
-            UNIQUE(product_name, vendor)
-        );
-
-        CREATE TABLE IF NOT EXISTS software_versions (
-            version_id INTEGER PRIMARY KEY AUTOINCREMENT,
-            product_id INTEGER NOT NULL,
-            version_number TEXT NOT NULL,
-            release_date TEXT,
-            FOREIGN KEY (product_id) REFERENCES software_products(product_id),
-            UNIQUE(product_id, version_number)
-        );
-
-        CREATE TABLE IF NOT EXISTS affected_software (
-            vulnerability_id INTEGER NOT NULL,
-            version_id INTEGER NOT NULL,
-            affected_version_pattern TEXT NOT NULL,
-            fixed_in_version TEXT,
-            detection_confidence REAL NOT NULL DEFAULT 1.0,
-            PRIMARY KEY (vulnerability_id, version_id),
-            FOREIGN KEY (vulnerability_id) REFERENCES vulnerabilities(vulnerability_id),
-            FOREIGN KEY (version_id) REFERENCES software_versions(version_id)
-        );
-        "
+		"CREATE TABLE IF NOT EXISTS software_products (
+			product_id INTEGER PRIMARY KEY AUTOINCREMENT,
+			product_name TEXT NOT NULL,
+			vendor TEXT NOT NULL,
+			description TEXT,
+			UNIQUE(product_name, vendor)
+		);
+
+		CREATE TABLE IF NOT EXISTS software_versions (
+			version_id INTEGER PRIMARY KEY AUTOINCREMENT,
+			product_id INTEGER NOT NULL,
+			version_number TEXT NOT NULL,
+			release_date TEXT,
+			FOREIGN KEY (product_id) REFERENCES software_products(product_id),
+			UNIQUE(product_id, version_number)
+		);
+
+		CREATE TABLE IF NOT EXISTS affected_software (
+			vulnerability_id INTEGER NOT NULL,
+			version_id INTEGER NOT NULL,
+			affected_version_pattern TEXT NOT NULL,
+			fixed_in_version TEXT,
+			detection_confidence REAL NOT NULL DEFAULT 1.0,
+			PRIMARY KEY (vulnerability_id, version_id),
+			FOREIGN KEY (vulnerability_id) REFERENCES vulnerabilities(vulnerability_id),
+			FOREIGN KEY (version_id) REFERENCES software_versions(version_id)
+		);"
+	)?;
+
+	Ok(())
+}
+
+fn apply_robot_migration(conn: &Connection) -> Result<()> {
+	info!("Applying robot management migration");
+
+	conn.execute_batch(
+		"CREATE TABLE IF NOT EXISTS robots (
+			robot_id INTEGER PRIMARY KEY AUTOINCREMENT,
+			name TEXT NOT NULL,
+			manufacturer TEXT,
+			specifications TEXT,
+			created_at TEXT NOT NULL DEFAULT CURRENT_TIMESTAMP,
+			updated_at TEXT NOT NULL DEFAULT CURRENT_TIMESTAMP
+		);
+
+		CREATE TABLE IF NOT EXISTS robot_software (
+			robot_id INTEGER NOT NULL,
+			version_id INTEGER NOT NULL,
+			installed_date TEXT NOT NULL DEFAULT CURRENT_TIMESTAMP,
+			PRIMARY KEY (robot_id, version_id),
+			FOREIGN KEY (robot_id) REFERENCES robots(robot_id) ON DELETE CASCADE,
+			FOREIGN KEY (version_id) REFERENCES software_versions(version_id)
+		);
+
+		CREATE INDEX IF NOT EXISTS idx_robot_search
+		ON robots(name, manufacturer);
+
+		CREATE INDEX IF NOT EXISTS idx_robot_software_lookup
+		ON robot_software(robot_id, version_id);"
 	)?;
 
 	Ok(())
@@ -239,15 +272,17 @@
 		let conn = setup_test_db()?;
 		create_tables(&conn)?;
 
-		// Verify tables exist
 		let tables: Vec<String> = conn
 			.prepare("SELECT name FROM sqlite_master WHERE type='table'")?
 			.query_map([], |row| row.get(0))?
 			.collect::<Result<Vec<_>, _>>()?;
 
 		assert!(tables.contains(&"vulnerabilities".to_string()));
+		assert!(tables.contains(&"robots".to_string()));
 		assert!(tables.contains(&"software_products".to_string()));
 		assert!(tables.contains(&"software_versions".to_string()));
+		assert!(tables.contains(&"robot_software".to_string()));
+		assert!(tables.contains(&"affected_software".to_string()));
 
 		Ok(())
 	}
@@ -255,28 +290,17 @@
 	#[test]
 	fn test_schema_version_management() -> Result<()> {
 		let conn = setup_test_db()?;
-
-		// Test initial version
 		assert_eq!(get_schema_version(&conn)?, 0);
-
-		// Test version update
 		update_schema_version(&conn, 1, "Test migration")?;
 		assert_eq!(get_schema_version(&conn)?, 1);
-
 		Ok(())
 	}
 
 	#[test]
 	fn test_migrations() -> Result<()> {
 		let conn = setup_test_db()?;
-
-		// Apply migrations
 		check_schema_version(&conn)?;
-
-		// Verify we're at the latest version
-		assert_eq!(get_schema_version(&conn)?, 2);
-
+		assert_eq!(get_schema_version(&conn)?, 3);
 		Ok(())
 	}
->>>>>>> 9467bed6
 }