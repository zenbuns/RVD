// src/models/robot.rs

use serde::{Deserialize, Serialize};

#[derive(Debug, Clone, Serialize, Deserialize)]
pub struct Robot {
	pub robot_id: Option<i32>,
	pub name: String,
	pub specifications: Option<String>,
	pub manufacturer: Option<String>,
<<<<<<< HEAD
=======
}

impl Robot {
	pub fn new(name: String) -> Self {
		Self {
			robot_id: None,
			name,
			specifications: None,
			manufacturer: None,
		}
	}

	pub fn with_manufacturer(mut self, manufacturer: String) -> Self {
		self.manufacturer = Some(manufacturer);
		self
	}

	pub fn with_specifications(mut self, specifications: String) -> Self {
		self.specifications = Some(specifications);
		self
	}
>>>>>>> 9467bed6
}<|MERGE_RESOLUTION|>--- conflicted
+++ resolved
@@ -8,8 +8,6 @@
 	pub name: String,
 	pub specifications: Option<String>,
 	pub manufacturer: Option<String>,
-<<<<<<< HEAD
-=======
 }
 
 impl Robot {
@@ -31,5 +29,4 @@
 		self.specifications = Some(specifications);
 		self
 	}
->>>>>>> 9467bed6
 }